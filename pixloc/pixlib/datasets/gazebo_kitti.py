# -*- coding: utf-8 -*-
"""
Created on Fri Dec  4 11:44:19 2020

@author: loocy
"""

from pixloc.pixlib.datasets.base_dataset import BaseDataset
import numpy as np
import os
from PIL import Image
from torch.utils.data import DataLoader, Dataset
from torchvision import transforms
import torch
import pixloc.pixlib.datasets.Kitti_utils as Kitti_utils
from matplotlib import pyplot as plt
# from sklearn.neighbors import NearestNeighbors
import kitti_data_process.Kitti_gps_coord_func as gps_func
import random
import cv2
from pixloc.pixlib.geometry import Camera, Pose
from pixloc.pixlib.datasets.augmix_dataset import AugMixDataset
from pixloc.pixlib.models.pointnet2 import farthest_point_sample
# from pytorch3d.ops import sample_farthest_points

root_dir = "/ws/data/gazebo_kitti" # your kitti dir
drive = 'lakepark1'  # 'lakepark1', 'lakepark2', 'lakepark3'
satmap_dir = f'satmap/2024_07_02/{drive}'
grdimage_dir = f'raw_data/2024_07_02/{drive}'
debug_dir = f'debug_images/{drive}'
left_color_camera_dir = 'image_02/data'
oxts_dir = 'oxts/data'
vel_dir = 'velodyne_points/data'

grd_ori_size = (375, 1242) # different size in Kitti 375×1242, 370×1224,374×1238, and376×1241, but 375*1242 in calibration
grd_process_size = (375, 1242) # (1200, 1920) # (384, 1248)
satellite_ori_size = 1280
meter_per_pixel = 0.078

ToTensor = transforms.Compose([
    transforms.ToTensor()])

class Kitti(BaseDataset):
    default_conf = {
        'two_view': True,
        'max_num_points3D': 5000,
        'center_num_points3D': 1024,
        'force_num_points3D': False,
        'rot_range': 15,
        'trans_range': 5,
        'sampling': 'random',
        'pose_from': 'aa',
    }

    def _init(self, conf):
        pass

    def get_dataset(self, split):
        #assert split != 'test', 'Not supported'

        dataset = _Dataset(self.conf, split)

        # augmentation
        if split == 'train' and 'augmix' in self.conf.aug:
            dataset = AugMixDataset(args=self.conf, dataset=dataset, severity=self.conf.aug_severity)

        return dataset

def read_calib(calib_file_name, camera_id='rect_02'):
    with open(calib_file_name, 'r') as f:
        lines = f.readlines()
        for line in lines:
            # left color camera k matrix
            if 'P_'+camera_id in line:
                # get 3*3 matrix from P_rect_**:
                items = line.split(':')
                valus = items[1].strip().split(' ')

                camera_P = np.asarray([float(i) for i in valus]).reshape((3, 4))
                fx = float(valus[0])
                cx = float(valus[2])
                fy = float(valus[5])
                cy = float(valus[6])

                camera_k = [[fx, 0, cx], [0, fy, cy], [0, 0, 1]]
                camera_k = np.asarray(camera_k)
                tx, ty, tz = float(valus[3]), float(valus[7]), float(valus[11])
                camera_t = np.linalg.inv(camera_k) @ np.asarray([tx, ty, tz])
                camera_ex = np.hstack((np.eye(3), camera_t.reshape(3,1)))
                camera_ex = np.vstack((camera_ex, np.array([0,0,0,1])))
            #  add R_rect_00: P_rect_xx * R_rect_00 * (R|T)_velo_to_cam * X
            if 'R_rect_00' in line:
                items = line.split(':')
                valus = items[1].strip().split(' ')
                camera_R0 = np.asarray([float(i) for i in valus]).reshape((3, 3))
                camera_R0 = np.hstack((camera_R0, np.zeros([3, 1])))
                camera_R0 = np.vstack((camera_R0, np.array([0, 0, 0, 1])))
        camera_ex = camera_ex @ camera_R0

    return camera_k, camera_ex


def read_sensor_rel_pose(file_name):
    with open(file_name, 'r') as f:
        lines = f.readlines()
        for line in lines:
            # left color camera k matrix
            if 'R' in line:
                # get 3*3 matrix from P_rect_**:
                items = line.split(':')
                valus = items[1].strip().split(' ')
                R = np.asarray([float(i) for i in valus]).reshape((3, 3))

            if 'T' in line:
                # get 3*3 matrix from P_rect_**:
                items = line.split(':')
                valus = items[1].strip().split(' ')
                T = np.asarray([float(i) for i in valus]).reshape((3))
    rel_pose_hom = np.eye(4)
    rel_pose_hom[:3, :3] = R
    rel_pose_hom[:3, 3] = T

    return R, T, rel_pose_hom



def project_lidar_to_cam(velodyne, camera_k, lidar2cam_R, lidar2cam_T, img_size):

    points3d = lidar2cam_R @ velodyne.T[:3, :] + lidar2cam_T[:, None]
    velo_mask = points3d[2, :] > 0
    points3d = points3d[:, velo_mask]
    velodyne_trimed = velodyne.T[:, velo_mask]

    # project the points to the camera
    points2d = camera_k @ points3d
    points2d = points2d[:2, :] / points2d[2, :]

    u_mask = (points2d[0] < img_size[1]) & (points2d[0] > 0)
    v_mask = (points2d[1] < img_size[0]) & (points2d[1] > 0)
    uv_mask = u_mask & v_mask
    return points2d[:, uv_mask], points3d[:, uv_mask], velodyne_trimed[:, uv_mask]

class _Dataset(Dataset):
    def __init__(self, conf, split):
        self.root = root_dir
        self.conf = conf
        self.satmap_dir = satmap_dir
        self.sat_pair = np.load(os.path.join(self.root, grdimage_dir, 'groundview_satellite_pair.npy'), allow_pickle=True)

        # read form txt files
        self.file_name = []
        txt_file_name = os.path.join(self.root, grdimage_dir, 'split', split+'_files.txt')
        with open(txt_file_name, "r") as txt_f:
            lines = txt_f.readlines()
            for line in lines:
                line = line.strip()
                # check grb file exist
                grb_file_name = os.path.join(self.root, grdimage_dir, line[:-14], left_color_camera_dir, line[-14:])
                if not os.path.exists(grb_file_name):
                    # ignore frames with out velodyne
                    print(grb_file_name + ' do not exist!!!')
                    continue

                velodyne_file_name = os.path.join(self.root, grdimage_dir, line[:-14], vel_dir,
                                                  line[-14:].lower().replace('.png', '.bin'))
                if not os.path.exists(velodyne_file_name):
                    # ignore frames with out velodyne
                    print(velodyne_file_name + ' do not exist!!!')
                    continue

                self.file_name.append(line)

    def __len__(self):
        return len(self.file_name)

    def __getitem__(self, idx):
        # read cemera k matrix from camera calibration files, day_dir is first 10 chat of file name
        file_name = self.file_name[idx]
        image_no = file_name

        # get calibration information, do not adjust image size change here
        camera_k, camera_ex = read_calib(
            os.path.join(self.root, grdimage_dir, 'calib_cam_to_cam.txt'), 'rect_00')
        pose_camera_ex = Pose.from_4x4mat(camera_ex)
        imu2lidar_R, imu2lidar_T, imu2lidar_H = read_sensor_rel_pose(
            os.path.join(self.root, grdimage_dir, 'calib_imu_to_velo.txt'))
        pose_imu2lidar = Pose.from_4x4mat(imu2lidar_H)
        lidar2cam_R, lidar2cam_T, lidar2cam_H = read_sensor_rel_pose(
            os.path.join(self.root, grdimage_dir, 'calib_velo_to_cam.txt'))
        pose_lidar2cam = pose_camera_ex @ Pose.from_4x4mat(lidar2cam_H)
        # computer the relative pose between imu to camera
        imu2camera = pose_lidar2cam.compose(pose_imu2lidar)# pose_imu2lidar.inv().compose(pose_lidar2cam.inv())
        camera_center_loc = -imu2camera.transform(np.array([0.,0.,0.]))

        # get location & rotation
        oxts_file_name = os.path.join(self.root, grdimage_dir, image_no[:-14], oxts_dir,
                                      image_no[-14:].lower().replace('.png', '.txt'))
        with open(oxts_file_name, 'r') as f:
            content = f.readline().split(' ')
        location = [float(content[0]), float(content[1]), float(content[2])]
        roll, pitch, heading = float(content[3]), float(content[4]), float(content[5])

        # read lidar points
        velodyne_file_name = os.path.join(self.root, grdimage_dir, image_no[:-14], vel_dir,
                                          image_no[-14:].lower().replace('.png', '.bin'))
        velodyne = np.fromfile(velodyne_file_name, dtype=np.float32).reshape(-1, 4)
        velodyne[:, 3] = 1.0

        # ground images, left color camera
        left_img_name = os.path.join(self.root, grdimage_dir, image_no[:-14], left_color_camera_dir, image_no[-14:].lower())
        with Image.open(left_img_name, 'r') as GrdImg:
            grd_left = GrdImg.convert('RGB')
            grd_ori_H = grd_left.size[1]
            grd_ori_W = grd_left.size[0]
            # resize
            grd_left = transforms.functional.resize(grd_left, grd_process_size)
            # process camera_k for resize
            camera_k[0] *=  grd_process_size[1]/grd_ori_size[1]
            camera_k[1] *=  grd_process_size[0]/grd_ori_size[0]

            grd_left = ToTensor(grd_left)

        # project these lidar points to camera coordinate
        # velodyne_local: lidar points (3D) which are visible to the image, in the velodyne coordinate system
        _, cam_3d, _ = project_lidar_to_cam(velodyne, camera_k, lidar2cam_R, lidar2cam_T, (grd_ori_H,grd_ori_W))

        # grd left
        camera_para = (camera_k[0,0],camera_k[1,1],camera_k[0,2],camera_k[1,2])
        camera = Camera.from_colmap(dict(
            model='PINHOLE', params=camera_para,
            width=int(grd_process_size[1]), height=int(grd_process_size[0])))
        grd_image = {
            'image': grd_left.float(),
            'camera': camera.float(),
            'T_w2cam': Pose.from_4x4mat(np.eye(4)).float(),  # already consider calibration in points3D
        }

        if self.conf.pose_from == 'aa':
            grd2imu = Pose.from_aa(np.array([-roll, pitch, -heading]), np.zeros(3)) # grd_x:east, grd_y:north, grd_z:up
            grd2cam = imu2camera@grd2imu
            grd2sat = np.array([[1., 0, 0, 0], [0, -1, 0, 0], [0, 0, -1, 0], [0, 0, 0, 1]])  # grd z->-sat z; grd x->sat x, grd y->-sat y
            grd2sat = Pose.from_4x4mat(grd2sat)
            q2r_gt = grd2sat @ (grd2cam.inv())
        elif self.conf.pose_from == 'rt':
            R = np.array([[np.cos(-heading), -np.sin(-heading), 0], [np.sin(-heading), np.cos(-heading), 0], [0, 0, 1.]])
            t = np.zeros(3)
            grd2imu = Pose.from_Rt(R, t)
            grd2cam = imu2camera @ grd2imu
            grd2sat = np.array([[1., 0, 0, 0], [0, -1, 0, 0], [0, 0, -1, 0], [0, 0, 0, 1]])  # grd z->-sat z; grd x->sat x, grd y->-sat y
            grd2sat = Pose.from_4x4mat(grd2sat)
            q2r_gt = grd2sat @ (grd2cam.inv())

        # satellite map
        SatMap_name = self.sat_pair.item().get(os.path.join(file_name))
        extension = SatMap_name.split('.')[-1]
        SatMap_name = '.'.join(SatMap_name.split('.')[:-1])

        sat_gps = SatMap_name.split('_')
        sat_gps = [float(sat_gps[-3]), float(sat_gps[-1])]
        SatMap_name = os.path.join(root_dir, self.satmap_dir, '.'.join([SatMap_name, extension]))
        with Image.open(SatMap_name, 'r') as SatMap:
            sat_map = SatMap.convert('RGB')
            sat_map = ToTensor(sat_map)

        # get ground-view, satellite image shift
        x_sg, y_sg = gps_func.angular_distance_to_xy_distance_v2(sat_gps[0], sat_gps[1], location[0],
                                                                 location[1])
        x_sg = int(x_sg / meter_per_pixel)
        y_sg = int(-y_sg / meter_per_pixel)

        # add the offset between camera and body to shift the center to query camera
        cam_pixel = q2r_gt*camera_center_loc
        cam_location_x = x_sg + satellite_ori_size / 2.0 + cam_pixel[0, 0]
        cam_location_y = y_sg + satellite_ori_size / 2.0 + cam_pixel[0, 1]

        # sat
        camera = Camera.from_colmap(dict(
            model='SIMPLE_PINHOLE',
            params=(1 / meter_per_pixel, cam_location_x, cam_location_y, 0, 0, 0, 0, np.infty),
            # np.infty for parallel projection
            width=int(satellite_ori_size), height=int(satellite_ori_size)))
        sat_image = {
            'image': sat_map.float(),
            'camera': camera.float(),
            'T_w2cam': Pose.from_4x4mat(np.eye(4)).float()  # grd 2 sat in q2r, so just eye(4)
        }
        # project to sat and find visible mask
        cam_3d = cam_3d.T
        _, visible = camera.world2image(torch.from_numpy(cam_3d).float())
        cam_3d = cam_3d[visible]
        key_points = torch.from_numpy(cam_3d).float()
        grd_image['points3D_type'] = 'lidar'

        # max distance is 240 meter
        # mask = key_points[:, 2] < 100.0
        # key_points = key_points[mask]
        if len(key_points) < 1000 or key_points == None:
            return None

        num_diff = self.conf.max_num_points3D - len(key_points)
        if num_diff < 0:
            # select max_num_points
            if self.conf.sampling == 'random':
                sample_idx = np.random.choice(range(len(key_points)), self.conf.max_num_points3D)
                key_points = key_points[sample_idx]
            elif self.conf.sampling == 'distance':
                distance = key_points.pow(2).mean(dim=-1)
                sorted, indices = torch.sort(distance, dim=0, descending=True)
                sample_idx = indices[:self.conf.max_num_points3D]
                key_points = key_points[sample_idx]
            # elif self.conf.sampling == 'random_fps':
            #     rand_idx = torch.randperm(key_points.size(0))
            #     key_points = key_points[rand_idx].unsqueeze(dim=0)
            #     points_per_batch = torch.tensor([self.conf.max_num_points3D]).to(key_points.device)
            #     key_points, sample_idx = sample_farthest_points(key_points, points_per_batch, self.conf.max_num_points3D)
            #     key_points = key_points.squeeze(dim=0)
            elif self.conf.sampling == 'random_fps':
                sample_idx = np.random.choice(range(len(key_points)), self.conf.max_num_points3D)
                key_points = key_points[sample_idx]
                key_points = key_points.unsqueeze(dim=0)
                # key_points, sample_idx = sample_farthest_points(key_points, points_per_batch, self.conf.max_num_points3D)
                centroid_idx = farthest_point_sample(key_points, self.conf.center_num_points3D)
                key_points = key_points.squeeze()
                centroid_idx = centroid_idx.squeeze()
                grd_image['centroid_idx'] = centroid_idx
                # key_points = key_points[centroid_idx].squeeze(dim=0)
                # key_points = key_points.squeeze(dim=0)
            elif self.conf.sampling == 'fps':
                key_points = key_points.unsqueeze(dim=0)
                centroid_idx = farthest_point_sample(key_points, self.conf.max_num_points3D) # self.conf.center_num_points3D
                key_points = key_points.squeeze()
                centroid_idx = centroid_idx.squeeze()
                key_points = key_points[centroid_idx]
                grd_image['centroid_idx'] = centroid_idx
                # key_points = key_points[centroid_idx].squeeze(dim=0)
                # key_points = key_points.squeeze(dim=0)
        elif num_diff > 0 and self.conf.force_num_points3D:
            point_add = torch.ones((num_diff, 3)) * key_points[-1]
            key_points = torch.cat([key_points, point_add], dim=0)
        grd_image['points3D'] = key_points

        # ramdom shift translation and ratation on yaw
        YawShiftRange = self.conf.rot_range * np.pi / 180  # 15 * np.pi / 180  # SIBCL: 15 degree, cvl: 10 degree
        yaw = 2 * YawShiftRange * np.random.random() - YawShiftRange
        R_yaw = torch.tensor([[np.cos(yaw), -np.sin(yaw), 0], [np.sin(yaw), np.cos(yaw), 0], [0, 0, 1]])
        TShiftRange = self.conf.trans_range # 5  # SIBCL: 5 meter, cvl: 10 meter
        T = 2 * TShiftRange * np.random.rand((3)) - TShiftRange
        # T[0] = 0 # debug: no shift on lon
        # T[1] = 0  # debug: no shift on lat
        T[2] = 0  # no shift on height

        shift = Pose.from_Rt(R_yaw, T)
        q2r_init = shift @ q2r_gt
        shift_gt = np.array([T[0], T[1], yaw])
        shift_range = np.array([TShiftRange, TShiftRange, YawShiftRange], dtype=np.float32)

        # statistics
        mean = np.array([[0.6607, -0.0052, 3.5180]], dtype=np.float32)
        std = np.array([[5.3737, 1.3254, 8.3521]], dtype=np.float32)
        # mean = np.array([[-6.9251, -4.0433, 95.3919]])
        # std = np.array([[22.4492, 6.3773, 36.7385]])

        data = {
            'ref': sat_image,
            'query': grd_image,
            'T_q2r_init': q2r_init.float(),
            'T_q2r_gt': q2r_gt.float(),
            'shift_gt': shift_gt,
            'shift_range': shift_range,
            'mean': mean,
            'std': std
        }

        # debug
        if 0:
            image = transforms.functional.to_pil_image(grd_left, mode='RGB')
            image.save(f'/ws/data/kaist_mobile/debug_images/grd_{idx}.png')
            image = transforms.functional.to_pil_image(sat_map, mode='RGB')
            image.save(f'/ws/data/kaist_mobile/debug_images/sat_{idx}.png')
        if 1:
            def distance_to_color(distance, min_distance, max_distance):
                # Normalize the distance to be within [0, 1]
                norm_distance = (distance - min_distance) / (max_distance - min_distance)
                # Convert the normalized distance to a color (closer: red, farther: green)
                r = int(255 * (norm_distance))
                g = int(255 * (1 - norm_distance))
                b = 0
                return (r, g, b)

            fig = plt.figure(figsize=plt.figaspect(0.5))
            ax1 = fig.add_subplot(1, 2, 1)
            ax2 = fig.add_subplot(1, 2, 2)

            color_image0 = transforms.functional.to_pil_image(grd_left, mode='RGB')
            color_image0 = np.array(color_image0)
            # debug satellite map
            color_image1 = transforms.functional.to_pil_image(sat_map, mode='RGB')
            color_image1 = np.array(color_image1)

            grd_2d, _ = grd_image['camera'].world2image(grd_image['points3D']) ##camera 3d to 2d
            grd_2d = grd_2d.T
            # for j in range(grd_2d.shape[1]):
            #     cv2.circle(color_image0, (np.int32(grd_2d[0][j]), np.int32(grd_2d[1][j])), 5, (0, 255, 0),
            #            -1)

            distances = grd_image['points3D'][:, 2]
            min_distance = torch.min(distances)
            max_distance = torch.max(distances)

            for j in range(grd_2d.shape[1]):
                distance = distances[j]
                color = distance_to_color(distance, min_distance, max_distance)
                cv2.circle(color_image0, (np.int32(grd_2d[0][j]), np.int32(grd_2d[1][j])), 5, color, -1)

            # sat gt green
            sat_3d = data['T_q2r_gt']*grd_image['points3D']
            sat_2d, _ = sat_image['camera'].world2image(sat_3d)  ##camera 3d to 2d
            sat_2d = sat_2d.T
            for j in range(sat_2d.shape[1]):
                cv2.circle(color_image1, (np.int32(sat_2d[0][j]), np.int32(sat_2d[1][j])), 2, (0, 255, 0),
                       -1)

            origin = torch.zeros(3)
            origin_2d_gt, _ = data['ref']['camera'].world2image(data['T_q2r_gt'] * origin)
            cv2.circle(color_image1, (np.int32(origin_2d_gt[0,0]), np.int32(origin_2d_gt[0,1])), 5, (0, 255, 0),
                       -1)

            #sat init red
            sat_3d = data['T_q2r_init']* grd_image['points3D']
            sat_2d, _ = sat_image['camera'].world2image(sat_3d)  ##camera 3d to 2d
            sat_2d = sat_2d.T
            for j in range(sat_2d.shape[1]):
                cv2.circle(color_image1, (np.int32(sat_2d[0][j]), np.int32(sat_2d[1][j])), 2, (255, 0, 0),
                       -1)

            ax1.imshow(color_image0)
            ax2.imshow(color_image1)

            # camera position
            # camera gt position
            origin = torch.zeros(3)
            origin_2d_gt, _ = data['ref']['camera'].world2image(data['T_q2r_gt'] * origin)
            origin_2d_init, _ = data['ref']['camera'].world2image(data['T_q2r_init'] * origin)
            direct = torch.tensor([0,0,6.])
            direct_2d_gt, _ = data['ref']['camera'].world2image(data['T_q2r_gt'] * direct)
            direct_2d_init, _ = data['ref']['camera'].world2image(data['T_q2r_init'] * direct)
            origin_2d_gt = origin_2d_gt.squeeze(0)
            origin_2d_init = origin_2d_init.squeeze(0)
            direct_2d_gt = direct_2d_gt.squeeze(0)
            direct_2d_init = direct_2d_init.squeeze(0)

            # plot the init direction of the body frame
            plt.scatter(x=origin_2d_init[0], y=origin_2d_init[1], c='r', s=10)
            plt.quiver(origin_2d_init[0], origin_2d_init[1], direct_2d_init[0] - origin_2d_init[0],
                       origin_2d_init[1] - direct_2d_init[1], color=['r'], scale=None)
            # plot the gt direction of the body frame
            plt.scatter(x=origin_2d_gt[0], y=origin_2d_gt[1], c='g', s=10)
            plt.quiver(origin_2d_gt[0], origin_2d_gt[1], direct_2d_gt[0] - origin_2d_gt[0],
                       origin_2d_gt[1] - direct_2d_gt[1], color=['g'], scale=None)
            # plt.show()
<<<<<<< HEAD
            path = '/ws/data/gazebo_kitti/debug_images/'
            if not os.path.exists(path):
                os.makedirs(path)
            plt.savefig(f'/ws/data/gazebo_kitti/debug_images/pointcloud_{idx}.png')
=======
            if not os.path.exists(f'{root_dir}/{debug_dir}'):
                os.makedirs(f'{root_dir}/{debug_dir}')
            plt.savefig(f'{root_dir}/{debug_dir}/pointcloud_{idx}.png')
>>>>>>> da10a12f
            print(idx,file_name, pitch, roll)

        return data

if __name__ == '__main__':
    # test to load 1 data
    conf = {
        'max_num_points3D': 1024,
        'force_num_points3D': True,
        'batch_size': 1,
        'seed': 1,
        'num_workers': 0,
    }
    dataset = Kitti(conf)
    loader = dataset.get_data_loader('train', shuffle=False)  # or 'train' ‘val’

    for it, data in enumerate(loader):
        if it == 52:
            pass
        print(it)
<|MERGE_RESOLUTION|>--- conflicted
+++ resolved
@@ -458,17 +458,11 @@
             plt.quiver(origin_2d_gt[0], origin_2d_gt[1], direct_2d_gt[0] - origin_2d_gt[0],
                        origin_2d_gt[1] - direct_2d_gt[1], color=['g'], scale=None)
             # plt.show()
-<<<<<<< HEAD
             path = '/ws/data/gazebo_kitti/debug_images/'
             if not os.path.exists(path):
                 os.makedirs(path)
             plt.savefig(f'/ws/data/gazebo_kitti/debug_images/pointcloud_{idx}.png')
-=======
-            if not os.path.exists(f'{root_dir}/{debug_dir}'):
-                os.makedirs(f'{root_dir}/{debug_dir}')
-            plt.savefig(f'{root_dir}/{debug_dir}/pointcloud_{idx}.png')
->>>>>>> da10a12f
-            print(idx,file_name, pitch, roll)
+            print(idx, file_name, pitch, roll)
 
         return data
 
